import logging
import os
from abc import ABC, abstractmethod, abstractproperty
from pathlib import Path
from typing import Any, Optional

import numpy as np
import pandas as pd
import pytorch_lightning as pl
import torch
from torch.utils.data import DataLoader, Dataset

from fdiff.utils.dataclasses import collate_batch
from fdiff.utils.fourier import dft
from fdiff.utils.preprocessing import (
<<<<<<< HEAD
    droughts_preprocess,
    mimic_preprocess,
    nasdaq_preprocess,
=======
    mimic_preprocess,
    nasdaq_preprocess,
    nasa_preprocess,
>>>>>>> dcf0a1e4
)


class DiffusionDataset(Dataset):
    def __init__(
        self,
        X: torch.Tensor,
        y: Optional[torch.Tensor] = None,
        fourier_transform: bool = False,
        standardize: bool = False,
        X_ref: Optional[torch.Tensor] = None,
    ) -> None:
        """Dataset for diffusion models.

        Args:
            X (torch.Tensor): Time series that are fed to the model.
            y (Optional[torch.Tensor], optional): Potential labels. Defaults to None.
            fourier_transform (bool, optional): Performs a Fourier transform on the time series. Defaults to False.
            standardize (bool, optional): Standardize each feature in the dataset. Defaults to False.
            X_ref (Optional[torch.Tensor], optional): Features used to compute the mean and std. Defaults to None.
        """
        super().__init__()
        if fourier_transform:
            X = dft(X).detach()
        self.X = X
        self.y = y
        self.standardize = standardize
        if X_ref is None:
            X_ref = X
        elif fourier_transform:
            X_ref = dft(X_ref).detach()
        assert isinstance(X_ref, torch.Tensor)
        self.feature_mean = X_ref.mean(dim=0)
        self.feature_std = X_ref.std(dim=0)

    def __len__(self) -> int:
        return len(self.X)

    def __getitem__(self, index: int) -> dict[str, torch.Tensor]:
        data = {}
        data["X"] = self.X[index]
        if self.standardize:
            data["X"] = (data["X"] - self.feature_mean) / self.feature_std
        if self.y is not None:
            data["y"] = self.y[index]
        return data


class Datamodule(pl.LightningDataModule, ABC):
    def __init__(
        self,
        data_dir: Path | str = Path.cwd() / "data",
        random_seed: int = 42,
        batch_size: int = 32,
        fourier_transform: bool = False,
        standardize: bool = False,
    ) -> None:
        super().__init__()
        # Cast data_dir to Path type
        if isinstance(data_dir, str):
            data_dir = Path(data_dir)
        self.data_dir = data_dir / self.dataset_name
        self.random_seed = random_seed
        self.batch_size = batch_size
        self.fourier_transform = fourier_transform
        self.standardize = standardize
        self.X_train = torch.Tensor()
        self.y_train: Optional[torch.Tensor] = None
        self.X_test = torch.Tensor()
        self.y_test: Optional[torch.Tensor] = None

    def prepare_data(self) -> None:
        if not self.data_dir.exists():
            logging.info(f"Downloading {self.dataset_name} dataset in {self.data_dir}.")
            os.makedirs(self.data_dir)
            self.download_data()

    @abstractmethod
    def download_data(self) -> None:
        """Download the data."""
        ...

    def train_dataloader(self) -> DataLoader:
        train_set = DiffusionDataset(
            X=self.X_train,
            y=self.y_train,
            fourier_transform=self.fourier_transform,
            standardize=self.standardize,
        )
        return DataLoader(
            train_set,
            batch_size=self.batch_size,
            shuffle=True,
            collate_fn=collate_batch,
        )

    def test_dataloader(self) -> DataLoader:
        test_set = DiffusionDataset(
            X=self.X_test, y=self.y_test, fourier_transform=self.fourier_transform
        )
        return DataLoader(
            test_set,
            batch_size=self.batch_size,
            shuffle=False,
            collate_fn=collate_batch,
        )

    def val_dataloader(self) -> DataLoader:
        test_set = DiffusionDataset(
            X=self.X_test,
            y=self.y_test,
            fourier_transform=self.fourier_transform,
            standardize=self.standardize,
            X_ref=self.X_train,
        )
        return DataLoader(
            test_set,
            batch_size=self.batch_size,
            shuffle=False,
            collate_fn=collate_batch,
        )

    @abstractproperty
    def dataset_name(self) -> str:
        ...

    @property
    def dataset_parameters(self) -> dict[str, Any]:
        return {
            "n_channels": self.X_train.size(2),
            "max_len": self.X_train.size(1),
            "num_training_steps": len(self.train_dataloader()),
        }

    @property
    def feature_mean_and_std(self) -> tuple[torch.Tensor, torch.Tensor]:
        train_set = DiffusionDataset(
            X=self.X_train,
            y=self.y_train,
            fourier_transform=self.fourier_transform,
            standardize=self.standardize,
        )
        return train_set.feature_mean, train_set.feature_std


class ECGDatamodule(Datamodule):
    def __init__(
        self,
        data_dir: Path | str = Path.cwd() / "data",
        random_seed: int = 42,
        batch_size: int = 32,
        fourier_transform: bool = False,
        standardize: bool = False,
    ) -> None:
        super().__init__(
            data_dir=data_dir,
            random_seed=random_seed,
            batch_size=batch_size,
            fourier_transform=fourier_transform,
            standardize=standardize,
        )

    def setup(self, stage: str = "fit") -> None:
        # Read CSV; extract features and labels
        path_train = self.data_dir / "mitbih_train.csv"
        path_test = self.data_dir / "mitbih_test.csv"

        # Read data
        df_train = pd.read_csv(path_train)
        X_train = df_train.iloc[:, :187].values
        y_train = df_train.iloc[:, 187].values
        df_test = pd.read_csv(path_test)
        X_test = df_test.iloc[:, :187].values
        y_test = df_test.iloc[:, 187].values

        # Convert to tensor
        self.X_train = torch.tensor(X_train, dtype=torch.float32).unsqueeze(2)
        self.y_train = torch.tensor(y_train, dtype=torch.long)
        self.X_test = torch.tensor(X_test, dtype=torch.float32).unsqueeze(2)
        self.y_test = torch.tensor(y_test, dtype=torch.long)

    def download_data(self) -> None:
        import kaggle

        kaggle.api.authenticate()
        kaggle.api.dataset_download_files(
            "shayanfazeli/heartbeat", path=self.data_dir, unzip=True
        )

    @property
    def dataset_name(self) -> str:
        return "ecg"


class SyntheticDatamodule(Datamodule):
    def __init__(
        self,
        data_dir: Path | str = Path.cwd() / "data",
        random_seed: int = 42,
        batch_size: int = 32,
        fourier_transform: bool = False,
        standardize: bool = False,
        max_len: int = 100,
        num_samples: int = 1000,
    ) -> None:
        super().__init__(
            data_dir=data_dir,
            random_seed=random_seed,
            batch_size=batch_size,
            fourier_transform=fourier_transform,
            standardize=standardize,
        )
        self.max_len = max_len
        self.num_samples = num_samples

    def setup(self, stage: str = "fit") -> None:
        # Read CSV; extract features and labels
        path_train = self.data_dir / "train.csv"
        path_test = self.data_dir / "test.csv"

        # Read data
        df_train = pd.read_csv(path_train, header=None)
        X_train = df_train.values

        df_test = pd.read_csv(path_test, header=None)
        X_test = df_test.values

        # Convert to tensor
        self.X_train = torch.tensor(X_train, dtype=torch.float32).unsqueeze(
            2
        )  # Add a channel dimension
        self.y_train = None
        self.X_test = torch.tensor(X_test, dtype=torch.float32).unsqueeze(2)
        self.y_test = None

    def download_data(self) -> None:
        # Generate data, same DGP as in Fourier flows

        n_generated = 2 * self.num_samples  # For train + test
        phase = np.random.normal(size=(n_generated)).reshape(-1, 1)
        frequency = np.random.beta(a=2, b=2, size=(n_generated)).reshape(-1, 1)
        timesteps = np.arange(self.max_len)
        X = np.sin(timesteps * frequency + phase)
        X_train = X[: self.num_samples]
        X_test = X[self.num_samples :]

        # Save data
        df_train = pd.DataFrame(X_train)
        df_test = pd.DataFrame(X_test)
        df_train.to_csv(self.data_dir / "train.csv", index=False, header=False)
        df_test.to_csv(self.data_dir / "test.csv", index=False, header=False)

    @property
    def dataset_name(self) -> str:
        return "synthetic"


class MIMICIIIDatamodule(Datamodule):
    def __init__(
        self,
        data_dir: Path | str = Path.cwd() / "data",
        random_seed: int = 42,
        batch_size: int = 32,
        fourier_transform: bool = False,
        standardize: bool = False,
        n_feats: int = 104,
    ) -> None:
        super().__init__(
            data_dir=data_dir,
            random_seed=random_seed,
            batch_size=batch_size,
            fourier_transform=fourier_transform,
            standardize=standardize,
        )
        self.n_feats = n_feats

    def setup(self, stage: str = "fit") -> None:
        if (
            not (self.data_dir / "X_train.pt").exists()
            or not (self.data_dir / "X_test.pt").exists()
        ):
            logging.info(
                f"Preprocessed tensors for {self.dataset_name} not found. "
                f"Now running the preprocessing pipeline."
            )
            mimic_preprocess(data_dir=self.data_dir, random_seed=self.random_seed)
            logging.info(
                f"Preprocessing pipeline finished, tensors saved in {self.data_dir}."
            )

        # Load preprocessed tensors
        self.X_train = torch.load(self.data_dir / "X_train.pt")
        self.X_test = torch.load(self.data_dir / "X_test.pt")

        assert isinstance(self.X_train, torch.Tensor)
        assert isinstance(self.X_test, torch.Tensor)

        # Filter the tensors to keep the features with highest variance accross the population
        # The variance for each feature is averaged accrossed all time steps
        top_feats = torch.argsort(self.X_train.std(0).mean(0), descending=True)[
            : self.n_feats
        ]
        self.X_train = self.X_train[:, :, top_feats]
        self.X_test = self.X_test[:, :, top_feats]

    def download_data(self) -> None:
        dataset_path = self.data_dir / "all_hourly_data.h5"
        assert dataset_path.exists(), (
            f"Dataset {dataset_path} does not exist. "
            "Because MIMIC-III is a restricted dataset, you need to download it yourself. "
            "Our implementation relies on the default MIMIC-Extract preprocessed version of the dataset. "
            "Please follow the instruction on https://github.com/MLforHealth/MIMIC_Extract/tree/master."
        )

    @property
    def dataset_name(self) -> str:
        return "mimiciii"


class NASDAQDatamodule(Datamodule):
    def __init__(
        self,
        data_dir: Path | str = Path.cwd() / "data",
        random_seed: int = 42,
        batch_size: int = 32,
        fourier_transform: bool = False,
        standardize: bool = False,
    ) -> None:
        super().__init__(
            data_dir=data_dir,
            random_seed=random_seed,
            batch_size=batch_size,
            fourier_transform=fourier_transform,
            standardize=standardize,
        )

    def setup(self, stage: str = "fit") -> None:
        if (
            not (self.data_dir / "X_train.pt").exists()
            or not (self.data_dir / "X_test.pt").exists()
        ):
            logging.info(
                f"Preprocessed tensors for {self.dataset_name} not found. "
                f"Now running the preprocessing pipeline."
            )
            nasdaq_preprocess(data_dir=self.data_dir, random_seed=self.random_seed)
            logging.info(
                f"Preprocessing pipeline finished, tensors saved in {self.data_dir}."
            )

        # Load preprocessed tensors
        self.X_train = torch.load(self.data_dir / "X_train.pt")
        self.X_test = torch.load(self.data_dir / "X_test.pt")

        assert isinstance(self.X_train, torch.Tensor)
        assert isinstance(self.X_test, torch.Tensor)
        assert self.X_train.shape[1:] == self.X_test.shape[1:] == (252, 6)

        # Filter out the last feature (volume) due to awkward scaling
        self.X_train = self.X_train[:, :, :-1]
        self.X_test = self.X_test[:, :, :-1]

    def download_data(self) -> None:
        import kaggle

        kaggle.api.authenticate()
        kaggle.api.dataset_download_files(
            "jacksoncrow/stock-market-dataset", path=self.data_dir, unzip=True
        )

    @property
    def dataset_name(self) -> str:
        return "nasdaq"


<<<<<<< HEAD
class USDroughtsDatamodule(Datamodule):
=======
class NASADatamodule(Datamodule):
>>>>>>> dcf0a1e4
    def __init__(
        self,
        data_dir: Path | str = Path.cwd() / "data",
        random_seed: int = 42,
        batch_size: int = 32,
        fourier_transform: bool = False,
        standardize: bool = False,
<<<<<<< HEAD
    ) -> None:
=======
        subdataset: str = "charge",
        remove_outlier_feature: bool = True,
    ) -> None:
        self.subdataset = subdataset
        self.remove_outlier_feature = remove_outlier_feature

>>>>>>> dcf0a1e4
        super().__init__(
            data_dir=data_dir,
            random_seed=random_seed,
            batch_size=batch_size,
            fourier_transform=fourier_transform,
            standardize=standardize,
        )

    def setup(self, stage: str = "fit") -> None:
        if (
<<<<<<< HEAD
            not (self.data_dir / "X_train.pt").exists()
            or not (self.data_dir / "X_test.pt").exists()
        ):
            logging.info(
                f"Preprocessed tensors for {self.dataset_name} not found. "
                f"Now running the preprocessing pipeline."
            )
            droughts_preprocess(data_dir=self.data_dir, random_seed=self.random_seed)

=======
            not (self.data_dir / self.subdataset / "X_train.pt").exists()
            or not (self.data_dir / self.subdataset / "X_test.pt").exists()
        ):
            logging.info(
                f"Preprocessed tensors for {self.dataset_name}_{self.subdataset} not found. "
                f"Now running the preprocessing pipeline."
            )
            nasa_preprocess(
                data_dir=self.data_dir,
                subdataset=self.subdataset,
                random_seed=self.random_seed,
            )
>>>>>>> dcf0a1e4
            logging.info(
                f"Preprocessing pipeline finished, tensors saved in {self.data_dir}."
            )

        # Load preprocessed tensors
<<<<<<< HEAD
        self.X_train: torch.Tensor = torch.load(self.data_dir / "X_train.pt")
        self.X_test: torch.Tensor = torch.load(self.data_dir / "X_test.pt")

        # Remove features that have high correlation with T2M
        feats = [i for i in range(self.X_train.shape[2]) if i not in {4, 5, 6, 7, 9}]
        self.X_train = self.X_train[:, :, feats]
        self.X_test = self.X_test[:, :, feats]

        # Check tensors
        assert isinstance(self.X_train, torch.Tensor)
        assert isinstance(self.X_test, torch.Tensor)
        assert self.X_train.shape[1] % 365 == self.X_test.shape[1] % 365 == 0
        assert self.X_train.shape[2] == self.X_test.shape[2] == len(feats)
=======
        self.X_train = torch.load(self.data_dir / self.subdataset / "X_train.pt")
        self.X_test = torch.load(self.data_dir / self.subdataset / "X_test.pt")

        if self.remove_outlier_feature and self.subdataset == "charge":
            # Remove the third feature which has a bad range
            self.X_train = self.X_train[:, ::2, [0, 1, 3, 4]]
            self.X_test = self.X_test[:, ::2, [0, 1, 3, 4]]

            assert self.X_train.shape[2] == self.X_test.shape[2] == 4
            assert self.X_train.shape[1] == 251
            assert self.X_test.shape[1] == 251
        assert isinstance(self.X_train, torch.Tensor)
        assert isinstance(self.X_test, torch.Tensor)
>>>>>>> dcf0a1e4

    def download_data(self) -> None:
        import kaggle

        kaggle.api.authenticate()
        kaggle.api.dataset_download_files(
<<<<<<< HEAD
            "cdminix/us-drought-meteorological-data", path=self.data_dir, unzip=True
=======
            "patrickfleith/nasa-battery-dataset", path=self.data_dir, unzip=True
>>>>>>> dcf0a1e4
        )

    @property
    def dataset_name(self) -> str:
<<<<<<< HEAD
        return "droughts"
=======
        return "nasa"
>>>>>>> dcf0a1e4
<|MERGE_RESOLUTION|>--- conflicted
+++ resolved
@@ -13,15 +13,10 @@
 from fdiff.utils.dataclasses import collate_batch
 from fdiff.utils.fourier import dft
 from fdiff.utils.preprocessing import (
-<<<<<<< HEAD
     droughts_preprocess,
     mimic_preprocess,
+    nasa_preprocess,
     nasdaq_preprocess,
-=======
-    mimic_preprocess,
-    nasdaq_preprocess,
-    nasa_preprocess,
->>>>>>> dcf0a1e4
 )
 
 
@@ -397,28 +392,20 @@
         return "nasdaq"
 
 
-<<<<<<< HEAD
-class USDroughtsDatamodule(Datamodule):
-=======
 class NASADatamodule(Datamodule):
->>>>>>> dcf0a1e4
-    def __init__(
-        self,
-        data_dir: Path | str = Path.cwd() / "data",
-        random_seed: int = 42,
-        batch_size: int = 32,
-        fourier_transform: bool = False,
-        standardize: bool = False,
-<<<<<<< HEAD
-    ) -> None:
-=======
+    def __init__(
+        self,
+        data_dir: Path | str = Path.cwd() / "data",
+        random_seed: int = 42,
+        batch_size: int = 32,
+        fourier_transform: bool = False,
+        standardize: bool = False,
         subdataset: str = "charge",
         remove_outlier_feature: bool = True,
     ) -> None:
         self.subdataset = subdataset
         self.remove_outlier_feature = remove_outlier_feature
 
->>>>>>> dcf0a1e4
         super().__init__(
             data_dir=data_dir,
             random_seed=random_seed,
@@ -429,17 +416,6 @@
 
     def setup(self, stage: str = "fit") -> None:
         if (
-<<<<<<< HEAD
-            not (self.data_dir / "X_train.pt").exists()
-            or not (self.data_dir / "X_test.pt").exists()
-        ):
-            logging.info(
-                f"Preprocessed tensors for {self.dataset_name} not found. "
-                f"Now running the preprocessing pipeline."
-            )
-            droughts_preprocess(data_dir=self.data_dir, random_seed=self.random_seed)
-
-=======
             not (self.data_dir / self.subdataset / "X_train.pt").exists()
             or not (self.data_dir / self.subdataset / "X_test.pt").exists()
         ):
@@ -452,13 +428,71 @@
                 subdataset=self.subdataset,
                 random_seed=self.random_seed,
             )
->>>>>>> dcf0a1e4
             logging.info(
                 f"Preprocessing pipeline finished, tensors saved in {self.data_dir}."
             )
 
         # Load preprocessed tensors
-<<<<<<< HEAD
+        self.X_train = torch.load(self.data_dir / self.subdataset / "X_train.pt")
+        self.X_test = torch.load(self.data_dir / self.subdataset / "X_test.pt")
+
+        if self.remove_outlier_feature and self.subdataset == "charge":
+            # Remove the third feature which has a bad range
+            self.X_train = self.X_train[:, ::2, [0, 1, 3, 4]]
+            self.X_test = self.X_test[:, ::2, [0, 1, 3, 4]]
+
+            assert self.X_train.shape[2] == self.X_test.shape[2] == 4
+            assert self.X_train.shape[1] == 251
+            assert self.X_test.shape[1] == 251
+        assert isinstance(self.X_train, torch.Tensor)
+        assert isinstance(self.X_test, torch.Tensor)
+
+    def download_data(self) -> None:
+        import kaggle
+
+        kaggle.api.authenticate()
+        kaggle.api.dataset_download_files(
+            "patrickfleith/nasa-battery-dataset", path=self.data_dir, unzip=True
+        )
+
+    @property
+    def dataset_name(self) -> str:
+        return "nasa"
+
+
+class USDroughtsDatamodule(Datamodule):
+    def __init__(
+        self,
+        data_dir: Path | str = Path.cwd() / "data",
+        random_seed: int = 42,
+        batch_size: int = 32,
+        fourier_transform: bool = False,
+        standardize: bool = False,
+    ) -> None:
+        super().__init__(
+            data_dir=data_dir,
+            random_seed=random_seed,
+            batch_size=batch_size,
+            fourier_transform=fourier_transform,
+            standardize=standardize,
+        )
+
+    def setup(self, stage: str = "fit") -> None:
+        if (
+            not (self.data_dir / "X_train.pt").exists()
+            or not (self.data_dir / "X_test.pt").exists()
+        ):
+            logging.info(
+                f"Preprocessed tensors for {self.dataset_name} not found. "
+                f"Now running the preprocessing pipeline."
+            )
+            droughts_preprocess(data_dir=self.data_dir, random_seed=self.random_seed)
+
+            logging.info(
+                f"Preprocessing pipeline finished, tensors saved in {self.data_dir}."
+            )
+
+        # Load preprocessed tensors
         self.X_train: torch.Tensor = torch.load(self.data_dir / "X_train.pt")
         self.X_test: torch.Tensor = torch.load(self.data_dir / "X_test.pt")
 
@@ -472,38 +506,15 @@
         assert isinstance(self.X_test, torch.Tensor)
         assert self.X_train.shape[1] % 365 == self.X_test.shape[1] % 365 == 0
         assert self.X_train.shape[2] == self.X_test.shape[2] == len(feats)
-=======
-        self.X_train = torch.load(self.data_dir / self.subdataset / "X_train.pt")
-        self.X_test = torch.load(self.data_dir / self.subdataset / "X_test.pt")
-
-        if self.remove_outlier_feature and self.subdataset == "charge":
-            # Remove the third feature which has a bad range
-            self.X_train = self.X_train[:, ::2, [0, 1, 3, 4]]
-            self.X_test = self.X_test[:, ::2, [0, 1, 3, 4]]
-
-            assert self.X_train.shape[2] == self.X_test.shape[2] == 4
-            assert self.X_train.shape[1] == 251
-            assert self.X_test.shape[1] == 251
-        assert isinstance(self.X_train, torch.Tensor)
-        assert isinstance(self.X_test, torch.Tensor)
->>>>>>> dcf0a1e4
 
     def download_data(self) -> None:
         import kaggle
 
         kaggle.api.authenticate()
         kaggle.api.dataset_download_files(
-<<<<<<< HEAD
             "cdminix/us-drought-meteorological-data", path=self.data_dir, unzip=True
-=======
-            "patrickfleith/nasa-battery-dataset", path=self.data_dir, unzip=True
->>>>>>> dcf0a1e4
-        )
-
-    @property
-    def dataset_name(self) -> str:
-<<<<<<< HEAD
-        return "droughts"
-=======
-        return "nasa"
->>>>>>> dcf0a1e4
+        )
+
+    @property
+    def dataset_name(self) -> str:
+        return "droughts"